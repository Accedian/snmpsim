--- conflicted
+++ resolved
@@ -1,17 +1,9 @@
 
-<<<<<<< HEAD
 Revision 0.3.2, released XX-06-2017
 -----------------------------------
 
 - Simulator's SNMPv3 command line option processing hardened to
   make easier to understand.
-
-Revision 0.3.1, released 21-01-2017
-=======
-Revision 0.3.2, released XX-02-2017
->>>>>>> 04e72ce5
------------------------------------
-
 - Fixes to Windows path to log file handling.
 - Fixes to MIB objects command-line parsing.
 
