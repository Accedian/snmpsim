--- conflicted
+++ resolved
@@ -2,12 +2,9 @@
 Revision 0.4.2, released XX-11-2017
 -----------------------------------
 
-<<<<<<< HEAD
 - Python literal string representation added as a new flavor of .snmprec
   string type field (4e)
-=======
 - Migrated references from SourceForge
->>>>>>> 3edd7ddf
 - Integer and enumerations parsing of snmpwalk output improved
 
 Revision 0.4.1, released 29-10-2017
